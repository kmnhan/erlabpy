--- conflicted
+++ resolved
@@ -337,13 +337,8 @@
         assert text == "Variable synced with IPython"
 
         # Update data
-<<<<<<< HEAD
         with qtbot.wait_signal(manager.server.sigWatchedVarChanged, timeout=10000):
             ip_session.user_ns["darr"] = darr**2
-=======
-        with qtbot.wait_signal(manager.server.sigWatchedVarChanged):
-            ip_shell.user_ns["darr"] = darr**2
->>>>>>> 158bb19a
             watcher._maybe_push()
 
         xr.testing.assert_equal(
